--- conflicted
+++ resolved
@@ -439,11 +439,7 @@
         # Set WEAVE_DOCKER_ARGS in the environment in order to supply
         # additional parameters, such as resource limits, to docker
         # when launching the weave container.
-<<<<<<< HEAD
-        CONTAINER=$(docker run --privileged -d --name=$CONTAINER_NAME -p $PORT:$PORT/tcp -p $PORT:$PORT/udp $WEAVE_DOCKER_ARGS $IMAGE -name $MACADDR -iface $CONTAINER_IFNAME "$@")
-=======
-        CONTAINER=$(docker run --privileged -d --name=$CONTAINER_NAME -p $PORT:$PORT/tcp -p $PORT:$PORT/udp ${PASSWORD:+-e WEAVE_PASSWORD="$PASSWORD"} ${PASSWORDFILE:+--env-file="$PASSWORDFILE"} $WEAVE_DOCKER_ARGS $IMAGE -name $MACADDR "$@")
->>>>>>> affb9aef
+        CONTAINER=$(docker run --privileged -d --name=$CONTAINER_NAME -p $PORT:$PORT/tcp -p $PORT:$PORT/udp ${PASSWORD:+-e WEAVE_PASSWORD="$PASSWORD"} ${PASSWORDFILE:+--env-file="$PASSWORDFILE"} $WEAVE_DOCKER_ARGS $IMAGE -name $MACADDR -iface $CONTAINER_IFNAME "$@")
         with_container_netns $CONTAINER launch >/dev/null
         echo $CONTAINER
         ;;
